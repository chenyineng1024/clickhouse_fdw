--- conflicted
+++ resolved
@@ -27,6 +27,8 @@
 	void	*query_response;
 	void	*read_state;
 	char	*query;
+	double	 request_time;
+	double	 total_time;
 } ch_cursor;
 
 typedef void (*disconnect_method)(void *conn);
@@ -230,41 +232,6 @@
 	uint32			mapping_hashvalue;	/* hash value of user mapping OID */
 } ConnCacheEntry;
 
-<<<<<<< HEAD
-/* libclickhouse_link.c */
-typedef struct
-{
-	void	*query_response;
-	void	*read_state;
-	char	*query;
-	double	 request_time;
-	double	 total_time;
-} ch_cursor;
-
-typedef ch_connection (*connect_method)(char *connstring);
-typedef void (*disconnect_method)(ch_connection conn);
-typedef void (*check_conn_method)(const char *password, UserMapping *user);
-typedef ch_cursor *(*simple_query_method)(ch_connection conn, const char *query);
-typedef void (*simple_insert_method)(ch_connection conn, const char *query);
-typedef void (*cursor_free_method)(ch_cursor *cursor);
-typedef char **(*cursor_fetch_row_method)(ch_cursor *cursor, size_t attcount);
-typedef text *(*cursor_fetch_raw_data)(ch_cursor *cursor);
-
-typedef struct
-{
-	connect_method				connect;
-	disconnect_method			disconnect;
-	simple_query_method			simple_query;
-	simple_insert_method		simple_insert;
-	cursor_free_method			cursor_free;
-	cursor_fetch_row_method		fetch_row;
-	cursor_fetch_raw_data		fetch_raw_data;
-} libclickhouse_methods;
-
-extern libclickhouse_methods *clickhouse_gate;
-
-=======
->>>>>>> 12ecdcfa
 /* Custom behavior types */
 typedef enum {
 	CF_USUAL = 0,
@@ -300,6 +267,7 @@
 	Oid						cf_oid;
 	custom_object_type		cf_type;
 	char					custom_name[NAMEDATALEN];	/* \0 - no custom name, \1 - many names */
+	Oid						rowfunc;
 	void				   *context;
 } CustomObjectDef;
 

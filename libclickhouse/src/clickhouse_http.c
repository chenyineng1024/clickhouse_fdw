#include <stdio.h>
#include <stdbool.h>
#include <stdlib.h>
#include <stdint.h>
#include <string.h>
#include <assert.h>

#include <clickhouse_http.h>
#include <clickhouse_internal.h>

static char curl_error_buffer[CURL_ERROR_SIZE];
static bool curl_error_happened = false;
static int	curl_verbose = 0;
static void *curl_progressfunc = NULL;
static bool curl_initialized = false;
static char ch_query_id_prefix[5];

void ch_http_init(int verbose, uint32_t query_id_prefix)
{
	curl_verbose = verbose;
	snprintf(ch_query_id_prefix, 5, "%x", query_id_prefix);

	if (!curl_initialized)
	{
		curl_initialized = true;
		curl_global_init(CURL_GLOBAL_ALL);
	}
}

void ch_http_set_progress_func(void *progressfunc)
{
	curl_progressfunc = progressfunc;
}

size_t write_data(void *contents, size_t size, size_t nmemb, void *userp)
{
	size_t realsize			= size * nmemb;
	ch_http_response_t *res	= userp;

	if (res->data == NULL)
		res->data = malloc(realsize + 1);
	else
		res->data = realloc(res->data, res->datasize + realsize + 1);

	memcpy(&(res->data[res->datasize]), contents, realsize);
	res->datasize += realsize;
	res->data[res->datasize] = 0;

	return realsize;
}

ch_http_connection_t *ch_http_connection(char *connstring)
{
	curl_error_happened = false;
	ch_http_connection_t *conn = calloc(sizeof(ch_http_connection_t), 1);
	if (conn == NULL)
	{
		curl_error_happened = true;
		snprintf(curl_error_buffer, CURL_ERROR_SIZE, "OOM");
		return NULL;
	}

	conn->curl = curl_easy_init();
	if (!conn->curl)
		goto cleanup;

	conn->base_url = strdup(connstring);
	if (conn->base_url == NULL)
		goto cleanup;

	conn->base_url_len = strlen(conn->base_url);

	return conn;

cleanup:
	snprintf(curl_error_buffer, CURL_ERROR_SIZE, "OOM");
	curl_error_happened = true;
	if (conn->base_url)
		free(conn->base_url);

	free(conn);
	return NULL;
}

static void set_query_id(ch_http_response_t *resp, uint32_t query_id)
{
	snprintf(resp->query_id, 4 + 1 + 4, "%s-%x", ch_query_id_prefix, query_id);
}

ch_http_response_t *ch_http_simple_query(ch_http_connection_t *conn, const char *query,
	uint32_t query_id)
{
	char		*url;
	CURLcode	errcode;
	static char errbuffer[CURL_ERROR_SIZE];

	ch_http_response_t	*resp = calloc(sizeof(ch_http_response_t), 1);
	if (resp == NULL)
		return NULL;

	set_query_id(resp, query_id);

	assert(conn && conn->curl);

	curl_easy_reset(conn->curl);

	/* construct url */
	url = malloc(conn->base_url_len + 30 /* query_id + ?query_id= */);
	sprintf(url, "%s?query_id=%s", conn->base_url, resp->query_id);

	/* constant */
	errbuffer[0] = '\0';
	curl_easy_setopt(conn->curl, CURLOPT_WRITEFUNCTION, write_data);
	curl_easy_setopt(conn->curl, CURLOPT_ERRORBUFFER, errbuffer);
	curl_easy_setopt(conn->curl, CURLOPT_PATH_AS_IS, 1);
	curl_easy_setopt(conn->curl, CURLOPT_URL, url);
	curl_easy_setopt(conn->curl, CURLOPT_NOSIGNAL, 1);

	/* variable */
	curl_easy_setopt(conn->curl, CURLOPT_WRITEDATA, resp);
	curl_easy_setopt(conn->curl, CURLOPT_POSTFIELDS, query);
	curl_easy_setopt(conn->curl, CURLOPT_VERBOSE, curl_verbose);
	if (curl_progressfunc)
	{
		curl_easy_setopt(conn->curl, CURLOPT_NOPROGRESS, 0L);
		curl_easy_setopt(conn->curl, CURLOPT_XFERINFOFUNCTION, curl_progressfunc);
		curl_easy_setopt(conn->curl, CURLOPT_XFERINFODATA, conn);
	}
	else
		curl_easy_setopt(conn->curl, CURLOPT_NOPROGRESS, 1L);

<<<<<<< HEAD
	url = malloc(conn->base_url_len + 30 /* query_id + ?query_id= */);
	sprintf(url, "%s?query_id=%s", conn->base_url, resp->query_id);
	curl_url_set(conn->url, CURLUPART_URL, url, 0);
	free(url);

=======
	curl_error_happened = false;
>>>>>>> f4866f9d
	errcode = curl_easy_perform(conn->curl);
	free(url);

	if (errcode == CURLE_ABORTED_BY_CALLBACK)
	{
		resp->http_status = 418; /* I'm teapot */
		return resp;
	}
	else if (errcode != CURLE_OK)
	{
		resp->http_status = 419; /* unlegal http status */
		resp->data = strdup(errbuffer);
		resp->datasize = strlen(errbuffer);
		return resp;
	}

	errcode = curl_easy_getinfo(conn->curl, CURLINFO_PRETRANSFER_TIME,
			&resp->pretransfer_time);
	if (errcode != CURLE_OK)
		resp->pretransfer_time = 0;

	errcode = curl_easy_getinfo(conn->curl, CURLINFO_TOTAL_TIME, &resp->total_time);
	if (errcode != CURLE_OK)
		resp->total_time = 0;

	// all good with request, but we need http status to make sure
	// query went ok
	curl_easy_getinfo(conn->curl, CURLINFO_RESPONSE_CODE, &resp->http_status);
	if (curl_verbose && resp->http_status != 200)
		fprintf(stderr, "%s", resp->data);

	return resp;
}

void ch_http_close(ch_http_connection_t *conn)
{
	free(conn->base_url);
	curl_easy_cleanup(conn->curl);
}

char *ch_http_last_error(void)
{
	if (curl_error_happened)
		return curl_error_buffer;

	return NULL;
}

void ch_http_response_free(ch_http_response_t *resp)
{
	if (resp->data)
		free(resp->data);

	free(resp);
}<|MERGE_RESOLUTION|>--- conflicted
+++ resolved
@@ -129,15 +129,7 @@
 	else
 		curl_easy_setopt(conn->curl, CURLOPT_NOPROGRESS, 1L);
 
-<<<<<<< HEAD
-	url = malloc(conn->base_url_len + 30 /* query_id + ?query_id= */);
-	sprintf(url, "%s?query_id=%s", conn->base_url, resp->query_id);
-	curl_url_set(conn->url, CURLUPART_URL, url, 0);
-	free(url);
-
-=======
 	curl_error_happened = false;
->>>>>>> f4866f9d
 	errcode = curl_easy_perform(conn->curl);
 	free(url);
 
